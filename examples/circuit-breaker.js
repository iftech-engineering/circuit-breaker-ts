--- conflicted
+++ resolved
@@ -7,14 +7,9 @@
     this.timeoutDuration = opts.timeoutDuration || 3000;  // milliseconds
     this.errorThreshold  = opts.errorThreshold  || 50;    // percentage
     this.volumeThreshold = opts.volumeThreshold || 5;     // number
-<<<<<<< HEAD
-    this.onCircuitOpen   = opts.onCircuitOpen   || function() {};
-    this.onCircuitClose   = opts.onCircuitClose || function() {};
-=======
 
     this.onCircuitOpen   = opts.onCircuitOpen   || function() {};
     this.onCircuitClose  = opts.onCircuitClose  || function() {};
->>>>>>> bbaf0380
 
     this._buckets = [this._createBucket()];
     this._state = CircuitBreaker.CLOSED;
@@ -49,11 +44,7 @@
 
   CircuitBreaker.prototype.unforce = function() {
     this._state = this._forced;
-<<<<<<< HEAD
-    this._forced = false;
-=======
     this._forced = null;
->>>>>>> bbaf0380
   };
 
   CircuitBreaker.prototype.isOpen = function() {
@@ -107,11 +98,7 @@
         var bucket = self._lastBucket();
         bucket[prop]++;
 
-<<<<<<< HEAD
-        if (!self._forced) { 
-=======
         if (self._forced == null) { 
->>>>>>> bbaf0380
           self._updateState(); 
         }
 
